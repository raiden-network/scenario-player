from typing import Callable, Union

import structlog

from scenario_player.constants import GAS_STRATEGIES, TIMEOUT
from scenario_player.exceptions.config import ScenarioConfigurationError, ServiceConfigurationError
from scenario_player.utils.configuration.base import ConfigMapping

log = structlog.get_logger(__name__)


class PFSSettingsConfig(ConfigMapping):
    """UDC Service Settings interface.

    Example scenario yaml::

        >my_scenario.yaml
        version: 2
        ...
        settings:
          ...
          services:
            ...
            pfs:
              url: http://pfs.raiden.network
            ...
    """

    def __init__(self, loaded_yaml: dict):
        super(PFSSettingsConfig, self).__init__(
            loaded_yaml.get("settings").get("services", {}).get("pfs", {})
        )
        self.validate()

    @property
    def url(self):
        return self.get("url")


class UDCTokenSettings(ConfigMapping):
    """UDC Token Settings Interface.

    Example scenario yaml::

        >my_scenario.yaml
          ---
            udc:
              ...
              token:
                deposit: false
                balance_per_node: 5000
                max_funding: 5000
            ...
    """

    CONFIGURATION_ERROR = UDCTokenConfigError

    def __init__(self, loaded_yaml: dict):
        udc_settings = ((loaded_yaml.get("settings") or {}).get("services") or {}).get("udc") or {}
        super(UDCTokenSettings, self).__init__(udc_settings.get("token"))
<<<<<<< HEAD
        self.validate()

    def validate(self) -> None:
        """Validate the UDC Token options given.

        :raises UDCTokenConfigError: if :attr:`.max_funding` < :attr:`.balance_per_node`.
        """
        self.assert_option(
            self.max_funding >= self.balance_per_node,
            "udc.token.max_funding must be >= udc.token.balance_per_node!",
        )

=======
        print(self.dict)

>>>>>>> 1030a0f6
    @property
    def deposit(self) -> bool:
        """Whether or not to deposit tokens at nodes.

        If this is set to False or not given, the attributes :attr:`.max_funding` and
        :attr:`.balance_per_node` will not be used.
        """
        return self.get("deposit", False)

    @property
    def balance_per_node(self) -> int:
        """The required amount of UDC/RDN tokens required by each node."""
        return int(self.get("balance_per_node", 5000))

    @property
    def max_funding(self) -> int:
        """The maximum amount to fund when depositing RDN tokens at a target.

        It defaults to :attr:`.balance_per_node`'s value.
        """
        return int(self.get("max_funding", self.balance_per_node))


class UDCSettingsConfig(ConfigMapping):
    """UDC Service Settings interface.

    Example scenario yaml::

        >my_scenario.yaml
        version: 2
        ...
        settings:
          ...
          services:
            udc:
              enable: True
              address: 0x1000001
              token:
                <UDCTokenSettings>
            ...
    """

    def __init__(self, loaded_yaml: dict):
        services_dict = (loaded_yaml.get("settings") or {}).get("services") or {}
        super(UDCSettingsConfig, self).__init__(services_dict.get("udc", {}))
        self.validate()
        self.token = UDCTokenSettings(loaded_yaml)

    @property
    def enable(self) -> bool:
        return self.get("enable", False)

    @property
    def address(self) -> Union[str, None]:
        return self.get("address")


class ServiceSettingsConfig(ConfigMapping):
    """Service Configuration Setting interface.

    Does nothing special but delegate attribute-based access
    to raiden service settings.
    """

    CONFIGURATION_ERROR = ServiceConfigurationError

    def __init__(self, loaded_yaml: dict):
        super(ServiceSettingsConfig, self).__init__(
            (loaded_yaml.get("settings") or {}).get("services") or {}
        )
        self.pfs = PFSSettingsConfig(loaded_yaml)
        self.udc = UDCSettingsConfig(loaded_yaml)
        self.validate()


class SettingsConfig(ConfigMapping):
    """Settings Configuration Setting interface and validator.

    Handles default values as well as exception handling on missing settings.

    The configuration present at the given path will automatically be checked for
    critical errors, such as missing or mutually exclusive keys.

    Example scenario yaml::

        >my_scenario.yaml
        version: 2
        ...
        settings:
          timeout: 55
          notify: False
          chain: any
          gas_price: fast
          services:
            <ServicesSettingsConfig>
        ...

    """

    CONFIGURATION_ERROR = ScenarioConfigurationError

    def __init__(self, loaded_yaml: dict) -> None:
        super(SettingsConfig, self).__init__(loaded_yaml.get("settings") or {})
        self.services = ServiceSettingsConfig(loaded_yaml)
        self.validate()

    def validate(self):
        self.assert_option(
            isinstance(self.gas_price, (int, str)),
            f"Gas Price must be an integer or one of "
            f"{list(GAS_STRATEGIES.keys())}, not {self.gas_price}",
        )
        if isinstance(self.gas_price, str):
            self.assert_option(
                self.gas_price in GAS_STRATEGIES,
                f"Gas Price must be an integer or one of "
                f"{list(GAS_STRATEGIES.keys())}, not {self.gas_price}",
            )

    @property
    def timeout(self) -> int:
        """Returns the scenario's set timeout in seconds."""
        return self.get("timeout", TIMEOUT)

    @property
    def notify(self) -> Union[str, None]:
        """Return the email address to which notifications are to be sent.

        If this isn't set, we return None.
        """
        return self.get("notify")

    @property
    def chain(self) -> str:
        """Return the name of the chain to be used for this scenario."""
        return self.get("chain", "any")

    @property
    def gas_price(self) -> str:
        """Return the configured gas price for this scenario.

        This defaults to 'fast'.
        """
        gas_price = self.get("gas_price", "fast")
        if isinstance(gas_price, str):
            return gas_price.upper()
        return gas_price

    @property
    def gas_price_strategy(self) -> Callable:
        """Return the gas price strategy callable requested in :attr:`.gas_price`.

        If the price is an int, the callable will always return :attr:`.gas_price`.

        If the price is a string, we fetch the appropriate callable from :mod:`web3`.

        :raises ValueError: If the strategy cannot be found.
        """
        if isinstance(self.gas_price, int):

            def fixed_gas_price(*_, **__):
                return self.gas_price

            return fixed_gas_price

        try:
            return GAS_STRATEGIES[self.gas_price.upper()]
        except KeyError:
            raise ValueError(f'Invalid gas_price value: "{self.gas_price}"')<|MERGE_RESOLUTION|>--- conflicted
+++ resolved
@@ -58,7 +58,6 @@
     def __init__(self, loaded_yaml: dict):
         udc_settings = ((loaded_yaml.get("settings") or {}).get("services") or {}).get("udc") or {}
         super(UDCTokenSettings, self).__init__(udc_settings.get("token"))
-<<<<<<< HEAD
         self.validate()
 
     def validate(self) -> None:
@@ -71,10 +70,6 @@
             "udc.token.max_funding must be >= udc.token.balance_per_node!",
         )
 
-=======
-        print(self.dict)
-
->>>>>>> 1030a0f6
     @property
     def deposit(self) -> bool:
         """Whether or not to deposit tokens at nodes.
