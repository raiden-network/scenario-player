--- conflicted
+++ resolved
@@ -276,14 +276,10 @@
         # Fetch the token's contract_info data.
         contract_info = self._local_contract_manager.get_contract(contract_name)
 
-<<<<<<< HEAD
         self.contract_data = {
             "token_contract": address,
             "name": contract_info.get("name") or contract_name,
         }
-=======
-        self.contract_data = {"token_contract": address, "name": contract_name}
->>>>>>> 16704be0
         self.contract_proxy = self._local_rpc_client.new_contract_proxy(
             contract_info["abi"], address
         )
@@ -332,10 +328,6 @@
             resp_data["contract"],
             resp_data["deployment_block"],
         )
-        print(token_contract_data)
-        print(deployment_block)
-        contract_info = self._local_contract_manager.get_contract("CustomToken")
-
         contract_info = self._local_contract_manager.get_contract("CustomToken")
 
         # Make deployment address and block available to address/deployment_block properties.
@@ -405,11 +397,8 @@
             **kwargs,
         )
 
-<<<<<<< HEAD
-    def update_allowance(self) -> Union[Tuple[str, int], None]:
-=======
     def update_allowance(self) -> Tuple[Optional[str], int]:
->>>>>>> 16704be0
+
         """Update the UD Token Contract allowance depending on the number of configured nodes.
 
         If the UD Token Contract's allowance is sufficient, this is a no-op.
@@ -428,11 +417,7 @@
 
         if not udt_allowance < required_allowance:
             log.debug("UDTC allowance sufficient")
-<<<<<<< HEAD
-            return
-=======
             return None, required_allowance
->>>>>>> 16704be0
 
         log.debug("UDTC allowance insufficient, updating")
         params = {
