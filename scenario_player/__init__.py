"""Raiden Scenario Player.

End-to-end testing tool for the ``Raiden`` test suite.
"""
<<<<<<< HEAD
__version__ = "0.3.1-dev1"
=======
__version__ = "0.3.11"
>>>>>>> 10f122b8
<|MERGE_RESOLUTION|>--- conflicted
+++ resolved
@@ -2,8 +2,4 @@
 
 End-to-end testing tool for the ``Raiden`` test suite.
 """
-<<<<<<< HEAD
-__version__ = "0.3.1-dev1"
-=======
-__version__ = "0.3.11"
->>>>>>> 10f122b8
+__version__ = "0.3.11"