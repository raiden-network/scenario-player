from __future__ import annotations

import json
import os
import sys
import tarfile
import traceback
from collections import defaultdict
from datetime import datetime
from enum import Enum
from itertools import chain
from pathlib import Path

import click
import gevent
import requests
import structlog
from eth_utils import to_checksum_address
from urwid import ExitMainLoop
from web3.utils.transactions import TRANSACTION_DEFAULTS

from raiden.accounts import Account
from raiden.log_config import _FIRST_PARTY_PACKAGES, configure_logging
from raiden.utils.cli import EnumChoiceType
from scenario_player import tasks
from scenario_player.exceptions import ScenarioAssertionError, ScenarioError
from scenario_player.exceptions.cli import WrongPassword
from scenario_player.exceptions.services import ServiceProcessException
from scenario_player.runner import ScenarioRunner
from scenario_player.services.common.app import ServiceProcess
from scenario_player.tasks.base import collect_tasks
from scenario_player.ui import ScenarioUI, attach_urwid_logbuffer
from scenario_player.utils import (
    ChainConfigType,
    DummyStream,
    post_task_state_to_rc,
    send_notification_mail,
)
<<<<<<< HEAD
from scenario_player.utils.legacy import MutuallyExclusiveOption
=======
from scenario_player.utils.logs import (
    pack_n_latest_logs_for_scenario_in_dir,
    pack_n_latest_node_logs_in_dir,
    verify_scenario_log_dir,
)
>>>>>>> aa18072b

log = structlog.get_logger(__name__)

TRANSACTION_DEFAULTS["gas"] = lambda web3, tx: web3.eth.estimateGas(tx) * 2


class TaskNotifyType(Enum):
    NONE = "none"
    ROCKETCHAT = "rocket-chat"


def construct_log_file_name(sub_command, data_path, scenario_fpath: Path = None) -> str:
    directory = data_path
    if scenario_fpath:
        file_name = (
            f"scenario-player-{sub_command}_{scenario_fpath.stem}"
            f"_{datetime.now():%Y-%m-%dT%H:%M:%S}.log"
        )
        directory = directory.joinpath("scenarios", scenario_fpath.stem)
    else:
        file_name = f"scenario-player-{sub_command}_{datetime.now():%Y-%m-%dT%H:%M:%S}.log"
    return str(directory.joinpath(file_name))


def configure_logging_for_subcommand(log_file_name):
    Path(log_file_name).parent.mkdir(exist_ok=True, parents=True)
    click.secho(f"Writing log to {log_file_name}", fg="yellow")
    configure_logging(
        {"": "INFO", "raiden": "DEBUG", "scenario_player": "DEBUG"},
        debug_log_file_name=log_file_name,
        _first_party_packages=_FIRST_PARTY_PACKAGES | frozenset(["scenario_player"]),
        _debug_log_file_additional_level_filters={"scenario_player": "DEBUG"},
    )


def parse_chain_rpc_urls(list_of_urls):
    chain_rpc_urls = defaultdict(list)
    for chain_name, chain_rpc_url in list_of_urls:
        chain_rpc_urls[chain_name].append(chain_rpc_url)
    return chain_rpc_urls


def load_account_obj(keystore_file, password):
    with open(keystore_file, "r") as keystore:
        account = Account(json.load(keystore), password, keystore_file)
        log.info("Using account", account=to_checksum_address(account.address))
        return account


def get_password(password, password_file):
    if password_file:
        password = open(password_file, "r").read().strip()
    if password == password_file is None:
        password = click.prompt(text="Please enter your password: ", hide_input=True)
    return password


def get_account(keystore_file, password):
    try:
        account = load_account_obj(keystore_file, password)
    except ValueError:
        raise WrongPassword
    return account


@click.group(invoke_without_command=True, context_settings={"max_content_width": 120})
@click.option(
    "--data-path",
    default=str(Path.home().joinpath(".raiden", "scenario-player")),
    type=click.Path(exists=False, dir_okay=True, file_okay=False),
    show_default=True,
)
@click.option(
    "--chain",
    "chains",
    type=ChainConfigType(),
    multiple=True,
    required=True,
    help="Chain name to eth rpc url mapping, multiple allowed",
)
@click.pass_context
def main(ctx, chains, data_path):
    gevent.get_hub().exception_stream = DummyStream()
    chain_rpc_urls = parse_chain_rpc_urls(chains)

    if ctx.invoked_subcommand:
        ctx.obj = dict(chain_rpc_urls=chain_rpc_urls, data_path=Path(data_path))


@main.command(name="run")
@click.argument("scenario-file", type=click.File(), required=False)
@click.option("--keystore-file", required=True, type=click.Path(exists=True, dir_okay=False))
@click.option(
    "--password-file",
    type=click.Path(exists=True, dir_okay=False),
    cls=MutuallyExclusiveOption,
    mutually_exclusive=["password"],
    default=None,
)
@click.option(
    "--password",
    envvar="ACCOUNT_PASSWORD",
    cls=MutuallyExclusiveOption,
    mutually_exclusive=["password-file"],
    default=None,
)
@click.option("--auth", default="")
@click.option("--mailgun-api-key")
@click.option(
    "--notify-tasks",
    type=EnumChoiceType(TaskNotifyType),
    default=TaskNotifyType.NONE.value,
    help="Notify of task status via chosen method.",
)
@click.option(
    "--ui/--no-ui",
    "enable_ui",
    default=sys.stdout.isatty(),
    help="En-/disable console UI. [default: auto-detect]",
)
@click.pass_context
def run(
    ctx,
    mailgun_api_key,
    auth,
    password,
    keystore_file,
    scenario_file,
    notify_tasks,
    enable_ui,
    password_file,
):
    scenario_file = Path(scenario_file.name).absolute()
    data_path = ctx.obj["data_path"]
    chain_rpc_urls = ctx.obj["chain_rpc_urls"]

    log_file_name = construct_log_file_name("run", data_path, scenario_file)
    configure_logging_for_subcommand(log_file_name)

    password = get_password(password, password_file)

    account = get_account(keystore_file, password)

    notify_tasks_callable = None
    if notify_tasks is TaskNotifyType.ROCKETCHAT:
        if "RC_WEBHOOK_URL" not in os.environ:
            click.secho(
                "'--notify-tasks rocket-chat' requires env variable 'RC_WEBHOOK_URL' to be set.",
                fg="red",
            )
        notify_tasks_callable = post_task_state_to_rc

    log_buffer = None

    # If the output is a terminal, beautify our output.
    if enable_ui:
        log_buffer = attach_urwid_logbuffer()

    # Dynamically import valid Task classes from sceanrio_player.tasks package.
    collect_tasks(tasks)

    # Start our Services
    service_process = ServiceProcess()

    service_process.start()

    # Run the scenario using the configurations passed.
    try:
        runner = ScenarioRunner(
            account, chain_rpc_urls, auth, data_path, scenario_file, notify_tasks_callable
        )
    except Exception as e:
        # log anything that goes wrong during init of the runner and isnt handled.
        log.exception(e)
        raise

    ui = None
    ui_greenlet = None
    if enable_ui:
        ui = ScenarioUI(runner, log_buffer, log_file_name)
        ui_greenlet = ui.run()
    success = False

    try:
        try:
            runner.run_scenario()
        except ScenarioAssertionError as ex:
            log.error("Run finished", result="assertion errors")
            send_notification_mail(
                runner.yaml.settings.notify,
                f"Assertion mismatch in {scenario_file.name}",
                str(ex),
                mailgun_api_key,
            )
        except ScenarioError:
            log.exception("Run finished", result="scenario error")
            send_notification_mail(
                runner.yaml.settings.notify,
                f"Invalid scenario {scenario_file.name}",
                traceback.format_exc(),
                mailgun_api_key,
            )
        else:
            success = True
            log.info("Run finished", result="success")
            send_notification_mail(
                runner.yaml.settings.notify,
                f"Scenario successful {scenario_file.name}",
                "Success",
                mailgun_api_key,
            )
    except Exception:
        log.exception("Exception while running scenario")
        send_notification_mail(
            runner.yaml.settings.notify,
            f"Error running scenario {scenario_file.name}",
            traceback.format_exc(),
            mailgun_api_key,
        )
    finally:
        try:
            if enable_ui and ui:
                ui.set_success(success)
                log.warning("Press q to exit")
                while not ui_greenlet.dead:
                    gevent.sleep(1)
            service_process.stop()
        except ServiceProcessException:
            service_process.kill()
        finally:
            runner.node_controller.stop()
            if ui_greenlet is not None and not ui_greenlet.dead:
                ui_greenlet.kill(ExitMainLoop)
                ui_greenlet.join()


@main.command(name="reclaim-eth")
@click.option("--keystore-file", required=True, type=click.Path(exists=True, dir_okay=False))
@click.option(
    "--password-file",
    type=click.Path(exists=True, dir_okay=False),
    cls=MutuallyExclusiveOption,
    mutually_exclusive=["password"],
    default=None,
)
@click.option(
    "--password",
    envvar="ACCOUNT_PASSWORD",
    cls=MutuallyExclusiveOption,
    mutually_exclusive=["password-file"],
    default=None,
)
@click.option(
    "--min-age",
    default=72,
    show_default=True,
    help="Minimum account non-usage age before reclaiming eth. In hours.",
)
@click.pass_context
def reclaim_eth(ctx, min_age, password, password_file, keystore_file):
    from scenario_player.utils import reclaim_eth

    data_path = ctx.obj["data_path"]
    chain_rpc_urls = ctx.obj["chain_rpc_urls"]
    password = get_password(password, password_file)
    account = get_account(keystore_file, password)

    configure_logging_for_subcommand(construct_log_file_name("reclaim-eth", data_path))

    reclaim_eth(
        min_age_hours=min_age, chain_rpc_urls=chain_rpc_urls, data_path=data_path, account=account
    )


@main.command("pack-logs")
@click.option(
    "--target-dir",
    default=os.environ.get("HOME", "./"),
    show_default=True,
    help="Target directory to pack logs to. Defaults to your home directory.",
)
@click.option(
    "--pack-n-latest",
    default=1,
    help="Specify the max num of log history you would like to pack. Defaults to 1."
    "Specifying 0 will pack all available logs for a scenario.",
)
@click.option("--post-to-rocket/--no-post-to-rocket", default=True)
@click.argument("scenario-file", type=click.Path(exists=True, dir_okay=False), required=True)
@click.pass_context
def pack_logs(ctx, scenario_file, post_to_rocket, pack_n_latest, target_dir):
    data_path: Path = ctx.obj["data_path"].absolute()
    scenario_file = Path(scenario_file.name).absolute()
    scenario_name = Path(scenario_file.name).stem

    log_file_name = construct_log_file_name("pack-logs", data_path, scenario_file)
    configure_logging_for_subcommand(log_file_name)

    # The logs are located at .raiden/scenario-player/scenarios/<scenario-name>
    # - make sure the path exists.
    scenarios_path, scenario_log_dir = verify_scenario_log_dir(scenario_name, data_path)

    # List all node folders which fall into the range of pack_n_latest
    folders = pack_n_latest_node_logs_in_dir(scenario_log_dir, pack_n_latest)
    # List all files that match the filters `scenario_name` and the `pack_n_latest` counter.
    files = pack_n_latest_logs_for_scenario_in_dir(scenario_name, scenario_log_dir, pack_n_latest)

    # Now that we have all our files, create a tar archive at the requested location.
    archive_fpath = target_dir.joinpath(
        f'Scenario_player_Logs-{scenario_name}-{pack_n_latest or "all"}-latest'
        f"-{datetime.today():%Y-%m-%d}.tar.gz"
    )

    with tarfile.open(str(archive_fpath), mode="w:gz") as archive:
        for obj in chain(folders, files):
            archive.add(str(obj), arcname=str(obj.relative_to(scenarios_path)))

    # Print some feedback to stdout. This is also a sanity check,
    # asserting the archive is readable.
    # Race conditions are ignored.
    print(f"Created archive at {archive_fpath}")
    print(f"- {archive_fpath}")
    with tarfile.open(str(archive_fpath)) as f:
        for name in f.getnames():
            print(f"- - {name}")

    if post_to_rocket:
        rc_message = {"msg": None, "description": None}
        if pack_n_latest == 1:
            # Index 0 will always return the latest log file for the scenario.
            rc_message["text"] = construct_rc_message(target_dir, archive_fpath, files[0])
            rc_message["description"] = f"Log files for scenario {scenario_name}"
        post_to_rocket_chat(archive_fpath, **rc_message)


def construct_rc_message(base_dir, packed_log, log_fpath) -> str:
    """Check the result of the log file at the given `log_fpath`."""
    result = None
    exc = None
    with log_fpath.open("r") as f:
        for line in f:
            json_obj = json.loads(line.strip())
            if "result" in json_obj:
                result = json_obj["result"]
                exc = json_obj.get("exception", None)
    if result == "success":
        return ":white_check_mark: Succesfully ran scenario!"
    elif result is None:
        message = f":skull_and_crossbones: Scenario incomplete. No result found in log file."
    else:
        message = f":x: Error while running scenario: {result}!"
        if exc:
            message += "\n```\n" + exc + "\n```"
    message += (
        f"\nLog can be downloaded from:\n"
        f"http://scenario-player.ci.raiden.network/{packed_log.relative_to(base_dir)}"
    )
    return message


def post_to_rocket_chat(fpath, **rc_payload_fields):
    try:
        user = os.environ["RC_USER"]
        pw = os.environ["RC_PW"]
        room_id = os.environ["RC_ROOM_ID"]
        room_name = "#" + os.environ["RC_ROOM_NAME"]

    except KeyError as e:
        raise RuntimeError("Missing Rocket Char Env variables!") from e

    resp = requests.post(
        "https://chat.brainbot.com/api/v1/login", data={"username": user, "password": pw}
    )

    rc_payload_fields["room_id"] = room_id
    rc_payload_fields["channel"] = room_name
    token = resp.json()["data"]["authToken"]
    user_id = resp.json()["data"]["userId"]
    headers = {"X-Auth-Token": token, "X-User-Id": user_id}

    resp = requests.post(
        f"https://chat.brainbot.com/api/v1/chat.postMessage",
        headers=headers,
        data=rc_payload_fields,
    )
    resp.raise_for_status()


if __name__ == "__main__":
    main()  # pylint: disable=no-value-for-parameter<|MERGE_RESOLUTION|>--- conflicted
+++ resolved
@@ -36,15 +36,12 @@
     post_task_state_to_rc,
     send_notification_mail,
 )
-<<<<<<< HEAD
 from scenario_player.utils.legacy import MutuallyExclusiveOption
-=======
 from scenario_player.utils.logs import (
     pack_n_latest_logs_for_scenario_in_dir,
     pack_n_latest_node_logs_in_dir,
     verify_scenario_log_dir,
 )
->>>>>>> aa18072b
 
 log = structlog.get_logger(__name__)
 
