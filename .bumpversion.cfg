[bumpversion]
parse = (?P<major>\d+)\.(?P<minor>\d+)\.(?P<patch>\d+?)-?(?P<release_type>[dev|rc|stable]*)(?P<iteration>\d*)
serialize = {major}.{minor}.{patch}-{release_type}{iteration}
	{major}.{minor}.{patch}-{release_type}
	{major}.{minor}.{patch}
tag = True
commit = True
message = Cut New Release: {current_version} → {new_version}
<<<<<<< HEAD

current_version = 0.1.1-dev6
=======
current_version = 0.1.1-dev7
>>>>>>> fefea9d5

[bumpversion:part:release_type]
optional_value = stable
values = 
	stable
	dev
	rc

[bumpversion:part:iteration]

[bumpversion:file:scenario_player/__init__.py]
<|MERGE_RESOLUTION|>--- conflicted
+++ resolved
@@ -6,12 +6,8 @@
 tag = True
 commit = True
 message = Cut New Release: {current_version} → {new_version}
-<<<<<<< HEAD
 
-current_version = 0.1.1-dev6
-=======
 current_version = 0.1.1-dev7
->>>>>>> fefea9d5
 
 [bumpversion:part:release_type]
 optional_value = stable
